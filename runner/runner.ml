module Json = Yojson.Basic
open Shexp_process
open Base

let (let*) x f = bind x ~f

type result =
  | OutputMatches
  | OutputDoesntMatch
  | OutputMissing
  | TypeCheckerFailed
  | ReducerFailed
  | NotTestFile
[@@deriving show, eq]



let rec mapM ~f xs =
  match xs with
  | [] -> return []
  | x::xs ->
    let* r   = f x in
    let* res = mapM ~f xs in
    return (r::res)

let identity x = x

let with_output ?(silent=true) file k =
  with_temp_file ~prefix:"garbage" ~suffix:"err" (fun err ->
      with_temp_file ~prefix:"test" ~suffix:"ml" (fun f ->
          let* _ = print (file ^ "\n") in
          let* exit_ = chdir "reducer" ((if silent then stderr_to err else identity) (stdout_to f (run_exit_code "cargo" ["run"; file]))) in
          if not (Int.equal exit_ 0) then
            return (file, ReducerFailed)
          else
            let* (exit_, output) = (pipe_both ((if silent then stderr_to err else identity) (run_exit_code "dune" ["utop"; "oxide"; "--"; f])) read_all) in
            if not (Int.equal exit_ 0) then
              return (file, TypeCheckerFailed)
            else
              k output))

let run_file file =
  with_output file (fun output ->
      let* exists = file_exists (file ^ ".output") in
      if not exists then
        return (file, OutputMissing)
      else
        let expected = Stdio.In_channel.read_all (file ^ ".output") in
        return (file, if String.equal expected output then
                  OutputMatches
                else OutputDoesntMatch)
        )

let write_results results dir =
  let h t =
    `List (List.map ~f:(fun x -> `String (fst x))
             (List.filter ~f:(fun x -> equal_result (snd x) t)
                        results)) in
  stdout_to (dir ^ "/results.json")
    (print
       (Json.pretty_to_string
          (`Assoc [("matches", h OutputMatches);
                   ("doesntmatch", h OutputDoesntMatch);
                   ("missing", h OutputMissing);
                   ("typeerror", h TypeCheckerFailed);
                   ("reducererror", h ReducerFailed)])))

let rec run_dir dir =
  let _ = Stdio.print_endline dir in
  let* files = readdir dir in
  let* results = mapM ~f:(fun name ->
<<<<<<< HEAD
      let* s = stat (dir ^ "/" ^ name) in
      if phys_equal s.st_kind Unix.S_DIR
      then run_dir (dir ^ "/" ^ name)
      else if String.is_suffix ~suffix:".rs" name
      then run_file (dir ^ "/" ^ name)
      else return (name, NotTestFile))
      files in
=======
    if String.is_prefix name ~prefix:"." then return (name, NotTestFile)
    else let* s = stat (dir ^ "/" ^ name) in
         if phys_equal s.st_kind Unix.S_DIR
         then run (dir ^ "/" ^ name)
         else if String.is_suffix ~suffix:".rs" name
         then run_file (dir ^ "/" ^ name)
         else return (name, NotTestFile))
         files in
>>>>>>> fc598d12
  let* _ = write_results results dir in
  (* let* _ = eprint ([%derive.show: (string * result) list] results) in *)
  return (dir, NotTestFile)


let check file =
  with_output ~silent:false file (fun output ->
      let* _ = print output in
      return (file, OutputMissing))

let trust file =
  with_output file (fun output ->
      let* _ = stdout_to (file ^ ".output") (print output) in
      return (file, OutputMissing))

let retrust path =
  pipe (run "jq" ["-r"; ".doesntmatch | .[]"; path ^ "/results.json"]) (iter_lines (fun file -> let* _ = trust file in return ()))

let _ =
  let usage () =
    (Stdio.print_endline "usage: ";
     Stdio.print_endline "  PROGNAME run path/to/root/of/tests";
     Stdio.print_endline "  PROGNAME check path/to/single/test.rs";
     Stdio.print_endline "  PROGNAME trust path/to/single/test.rs";
     Stdio.print_endline "  PROGNAME retrust path/to/root/of/tests") in
  if Array.length Sys.argv < 3 then
    (* NOTE(dbp 2019-06-28): Argument parsing, done terribly. *)
    usage ()
  else
    let _ = eval (
        let* wd = cwd_logical in
        let pth =
          if String.is_prefix ~prefix:"/" Sys.argv.(2)
          then Sys.argv.(2) else wd ^ "/" ^ Sys.argv.(2)
        in
        match Sys.argv.(1) with
        |"run" ->
          let* _ = run_dir pth in return ()
        |"check" ->
          let* _ = check pth in return ()
        |"trust" ->
          let* _ = trust pth in return ()
        |"retrust" ->
          let* _ = retrust pth in return ()
        |_ -> usage (); return ()
      ) in ()<|MERGE_RESOLUTION|>--- conflicted
+++ resolved
@@ -69,24 +69,14 @@
   let _ = Stdio.print_endline dir in
   let* files = readdir dir in
   let* results = mapM ~f:(fun name ->
-<<<<<<< HEAD
-      let* s = stat (dir ^ "/" ^ name) in
-      if phys_equal s.st_kind Unix.S_DIR
-      then run_dir (dir ^ "/" ^ name)
-      else if String.is_suffix ~suffix:".rs" name
-      then run_file (dir ^ "/" ^ name)
-      else return (name, NotTestFile))
+      if String.is_prefix name ~prefix:"." then return (name, NotTestFile)
+      else let* s = stat (dir ^ "/" ^ name) in
+        if phys_equal s.st_kind Unix.S_DIR
+        then run_dir (dir ^ "/" ^ name)
+        else if String.is_suffix ~suffix:".rs" name
+        then run_file (dir ^ "/" ^ name)
+        else return (name, NotTestFile))
       files in
-=======
-    if String.is_prefix name ~prefix:"." then return (name, NotTestFile)
-    else let* s = stat (dir ^ "/" ^ name) in
-         if phys_equal s.st_kind Unix.S_DIR
-         then run (dir ^ "/" ^ name)
-         else if String.is_suffix ~suffix:".rs" name
-         then run_file (dir ^ "/" ^ name)
-         else return (name, NotTestFile))
-         files in
->>>>>>> fc598d12
   let* _ = write_results results dir in
   (* let* _ = eprint ([%derive.show: (string * result) list] results) in *)
   return (dir, NotTestFile)
